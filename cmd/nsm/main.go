package main

import (
	"github.com/ligato/networkservicemesh/nsmdp"
	"log"
	"os"
	"os/signal"
	"sync"
	"syscall"
)

func main() {
<<<<<<< HEAD
	var wg sync.WaitGroup

=======
	log.SetFlags(log.Flags() | log.Lshortfile)
>>>>>>> 3cb012a4
	log.Println("Starting NSM")

	dp := nsmdp.NewNSMDevicePlugin()
	dp.Serve()

	sigChan := make(chan os.Signal, 1)
	signal.Notify(sigChan,
		syscall.SIGHUP,
		syscall.SIGINT,
		syscall.SIGTERM,
		syscall.SIGQUIT)
	wg.Add(1)

	go func() {
		defer wg.Done()
		s := <-sigChan
		log.Printf("Received signal \"%v\", shutting down.", s)
		dp.Stop()
	}()

	wg.Wait()
	log.Println("Stopping NSM")
}<|MERGE_RESOLUTION|>--- conflicted
+++ resolved
@@ -10,12 +10,9 @@
 )
 
 func main() {
-<<<<<<< HEAD
 	var wg sync.WaitGroup
 
-=======
 	log.SetFlags(log.Flags() | log.Lshortfile)
->>>>>>> 3cb012a4
 	log.Println("Starting NSM")
 
 	dp := nsmdp.NewNSMDevicePlugin()
