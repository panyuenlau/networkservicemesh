// Copyright (c) 2019 Cisco and/or its affiliates.
//
// Licensed under the Apache License, Version 2.0 (the "License");
// you may not use this file except in compliance with the License.
// You may obtain a copy of the License at:
//
//     http://www.apache.org/licenses/LICENSE-2.0
//
// Unless required by applicable law or agreed to in writing, software
// distributed under the License is distributed on an "AS IS" BASIS,
// WITHOUT WARRANTIES OR CONDITIONS OF ANY KIND, either express or implied.
// See the License for the specific language governing permissions and
// limitations under the License.

package remote

import (
	"context"

	"github.com/networkservicemesh/networkservicemesh/controlplane/pkg/properties"

	"github.com/pkg/errors"

	mechanismCommon "github.com/networkservicemesh/networkservicemesh/controlplane/api/connection/mechanisms/common"
	"github.com/networkservicemesh/networkservicemesh/controlplane/api/connection/mechanisms/kernel"
	"github.com/networkservicemesh/networkservicemesh/controlplane/pkg/api/nsm"

	"github.com/networkservicemesh/networkservicemesh/pkg/tools/spanhelper"

	"github.com/golang/protobuf/ptypes/empty"
	"github.com/sirupsen/logrus"

	"github.com/networkservicemesh/networkservicemesh/controlplane/api/connection"
	"github.com/networkservicemesh/networkservicemesh/controlplane/api/networkservice"
	"github.com/networkservicemesh/networkservicemesh/controlplane/api/registry"
	"github.com/networkservicemesh/networkservicemesh/controlplane/pkg/common"
	"github.com/networkservicemesh/networkservicemesh/controlplane/pkg/model"
)

// ConnectionService makes basic Mechanism selection for the incoming connection
type endpointService struct {
	nseManager nsm.NetworkServiceEndpointManager
	props      *properties.Properties
	model      model.Model
}

func (cce *endpointService) closeEndpoint(ctx context.Context, cc *model.ClientConnection) error {
	span := spanhelper.FromContext(ctx, "closeEndpoint")
	defer span.Finish()
	ctx = span.Context()
	logger := span.Logger()
	ctx = common.WithLog(ctx, logger)

	if cc.Endpoint == nil {
		logger.Infof("No need to close, since NSE is we know is dead at this point.")
		return nil
	}
	closeCtx, closeCancel := context.WithTimeout(ctx, cce.props.CloseTimeout)
	defer closeCancel()

	client, nseClientError := cce.nseManager.CreateNSEClient(closeCtx, cc.Endpoint)

	if client != nil {
		if ld := cc.Xcon.GetLocalDestination(); ld != nil {
			return client.Close(ctx, ld)
		}
		err := client.Cleanup()
		span.LogError(err)
	} else {
		span.LogError(nseClientError)
	}
	return nseClientError
}

func (cce *endpointService) Request(ctx context.Context, request *networkservice.NetworkServiceRequest) (*connection.Connection, error) {
	logger := common.Log(ctx)
	clientConnection := common.ModelConnection(ctx)
	dp := common.Forwarder(ctx)
	endpoint := common.Endpoint(ctx)

	if clientConnection == nil {
		return nil, errors.Errorf("client connection need to be passed")
	}
	client, err := cce.nseManager.CreateNSEClient(ctx, endpoint)
	if err != nil {
		// 7.2.6.1
		return nil, errors.Errorf("NSM:(7.2.6.1) Failed to create NSE Client. %v", err)
	}
	defer func() {
		if cleanupErr := client.Cleanup(); cleanupErr != nil {
			logger.Errorf("NSM:(7.2.6.2) Error during Cleanup: %v", cleanupErr)
		}
	}()

	message := cce.createLocalNSERequest(endpoint, dp, request.Connection, clientConnection)
	logger.Infof("NSM:(7.2.6.2) Requesting NSE with request %v", message)

	span := spanhelper.FromContext(ctx, "nse.request")
	defer span.Finish()
	ctx = span.Context()
	span.LogObject("nse.request", message)

	nseConn, e := client.Request(ctx, message)
	span.LogObject("nse.response", nseConn)
	if e != nil {
		e = errors.Errorf("NSM:(7.2.6.2.1) error requesting networkservice from %+v with message %#v error: %s", endpoint, message, e)
		span.LogError(e)
		return nil, e
	}

	// 7.2.6.2.2
	if err = cce.updateConnectionContext(ctx, request.GetConnection(), nseConn); err != nil {
		err = errors.Errorf("NSM:(7.2.6.2.2) failure Validating NSE Connection: %s", err)
		span.LogError(err)
		return nil, err
	}

	// 7.2.6.2.3 update connection parameters, add workspace if local nse
	cce.updateConnectionParameters(nseConn, endpoint)

	ctx = common.WithEndpointConnection(ctx, nseConn)

	return common.ProcessNext(ctx, request)
}

func (cce *endpointService) Close(ctx context.Context, connection *connection.Connection) (*empty.Empty, error) {
	clientConnection := common.ModelConnection(ctx)
	if clientConnection != nil {
		if err := cce.closeEndpoint(ctx, clientConnection); err != nil {
			return &empty.Empty{}, err
		}
	}

	return common.ProcessClose(ctx, connection)
}

func (cce *endpointService) createLocalNSERequest(endpoint *registry.NSERegistration, dp *model.Forwarder, requestConn *connection.Connection, clientConnection *model.ClientConnection) *networkservice.NetworkServiceRequest {
	// We need to obtain parameters for local mechanism
	localM := append([]*connection.Mechanism{}, dp.LocalMechanisms...)

	if clientConnection.ConnectionState == model.ClientConnectionHealing && endpoint == clientConnection.Endpoint {
		if localDst := clientConnection.Xcon.GetLocalDestination(); localDst != nil {
			return &networkservice.NetworkServiceRequest{
				Connection: &connection.Connection{
<<<<<<< HEAD
					Id:                     localDst.GetId(),
					NetworkService:         localDst.NetworkService,
					Context:                localDst.GetContext(),
					Labels:                 localDst.GetLabels(),
					NetworkServiceManagers: []string{cce.model.GetNsm().GetName()},
					NetworkServiceEndpointName: endpoint.NetworkServiceEndpoint.GetName(),
=======
					Id:             localDst.GetId(),
					NetworkService: localDst.NetworkService,
					Context:        localDst.GetContext(),
					Labels:         localDst.GetLabels(),
					Path:           common.Strings2Path(cce.model.GetNsm().GetName()),
>>>>>>> 91120f7e
				},
				MechanismPreferences: localM,
			}
		}
	}

	return &networkservice.NetworkServiceRequest{
		Connection: &connection.Connection{
<<<<<<< HEAD
			Id:                     cce.model.ConnectionID(), //NSMgr assign ID for local Endpoint connections
			NetworkService:         endpoint.GetNetworkService().GetName(),
			NetworkServiceManagers: []string{cce.model.GetNsm().GetName()},
			NetworkServiceEndpointName: endpoint.NetworkServiceEndpoint.GetName(),
			Context:                requestConn.GetContext(),
			Labels:                 requestConn.GetLabels(),
=======
			Id:             cce.model.ConnectionID(), //NSMgr assign ID for local Endpoint connections
			NetworkService: endpoint.GetNetworkService().GetName(),
			Path:           common.Strings2Path(cce.model.GetNsm().GetName()),
			Context:        requestConn.GetContext(),
			Labels:         requestConn.GetLabels(),
>>>>>>> 91120f7e
		},
		MechanismPreferences: localM,
	}
}

func (cce *endpointService) validateConnection(ctx context.Context, conn *connection.Connection) error {
	if err := conn.IsComplete(); err != nil {
		return err
	}

	return nil
}

func (cce *endpointService) updateConnectionContext(ctx context.Context, source, destination *connection.Connection) error {
	if err := cce.validateConnection(ctx, destination); err != nil {
		return err
	}

	if err := source.UpdateContext(destination.GetContext()); err != nil {
		return err
	}

	return nil
}

func (cce *endpointService) updateConnectionParameters(nseConn *connection.Connection, endpoint *registry.NSERegistration) {
	if cce.nseManager.IsLocalEndpoint(endpoint) {
		modelEp := cce.model.GetEndpoint(endpoint.GetNetworkServiceEndpoint().GetName())
		if modelEp != nil { // In case of tests this could be empty
			nseConn.Mechanism.GetParameters()[mechanismCommon.Workspace] = modelEp.Workspace
			nseConn.Mechanism.GetParameters()[kernel.WorkspaceNSEName] = modelEp.Endpoint.GetNetworkServiceEndpoint().GetName()
		}
		logrus.Infof("NSM:(7.2.6.2.4) Update Local NSE connection parameters: %v", nseConn.Mechanism)
	}
}

// NewEndpointService -  creates a service to connect to endpoint
func NewEndpointService(nseManager nsm.NetworkServiceEndpointManager, properties *properties.Properties, mdl model.Model) networkservice.NetworkServiceServer {
	return &endpointService{
		nseManager: nseManager,
		props:      properties,
		model:      mdl,
	}
}<|MERGE_RESOLUTION|>--- conflicted
+++ resolved
@@ -142,20 +142,12 @@
 		if localDst := clientConnection.Xcon.GetLocalDestination(); localDst != nil {
 			return &networkservice.NetworkServiceRequest{
 				Connection: &connection.Connection{
-<<<<<<< HEAD
-					Id:                     localDst.GetId(),
-					NetworkService:         localDst.NetworkService,
-					Context:                localDst.GetContext(),
-					Labels:                 localDst.GetLabels(),
-					NetworkServiceManagers: []string{cce.model.GetNsm().GetName()},
-					NetworkServiceEndpointName: endpoint.NetworkServiceEndpoint.GetName(),
-=======
 					Id:             localDst.GetId(),
 					NetworkService: localDst.NetworkService,
 					Context:        localDst.GetContext(),
 					Labels:         localDst.GetLabels(),
 					Path:           common.Strings2Path(cce.model.GetNsm().GetName()),
->>>>>>> 91120f7e
+					NetworkServiceEndpointName: endpoint.NetworkServiceEndpoint.GetName(),
 				},
 				MechanismPreferences: localM,
 			}
@@ -164,20 +156,12 @@
 
 	return &networkservice.NetworkServiceRequest{
 		Connection: &connection.Connection{
-<<<<<<< HEAD
-			Id:                     cce.model.ConnectionID(), //NSMgr assign ID for local Endpoint connections
-			NetworkService:         endpoint.GetNetworkService().GetName(),
-			NetworkServiceManagers: []string{cce.model.GetNsm().GetName()},
-			NetworkServiceEndpointName: endpoint.NetworkServiceEndpoint.GetName(),
-			Context:                requestConn.GetContext(),
-			Labels:                 requestConn.GetLabels(),
-=======
 			Id:             cce.model.ConnectionID(), //NSMgr assign ID for local Endpoint connections
 			NetworkService: endpoint.GetNetworkService().GetName(),
 			Path:           common.Strings2Path(cce.model.GetNsm().GetName()),
+			NetworkServiceEndpointName: endpoint.NetworkServiceEndpoint.GetName(),
 			Context:        requestConn.GetContext(),
 			Labels:         requestConn.GetLabels(),
->>>>>>> 91120f7e
 		},
 		MechanismPreferences: localM,
 	}
