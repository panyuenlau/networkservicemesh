---
apiVersion: apps/v1
kind: DaemonSet
metadata:
  name: proxy-nsmgr
  namespace: {{ .Release.Namespace }}
spec:
  selector:
    matchLabels:
      app: proxy-nsmgr-daemonset
  template:
    metadata:
      labels:
        app: proxy-nsmgr-daemonset
    spec:
      serviceAccount: nsmgr-acc
      containers:
        - name: proxy-nsmd
          image: {{ .Values.registry }}/{{ .Values.org }}/proxy-nsmd:{{ .Values.tag }}
          imagePullPolicy: {{ .Values.pullPolicy }}
          ports:
            - containerPort: 5006
              hostPort: 5006
          env:
            - name: INSECURE
<<<<<<< HEAD
{{- if .Values.insecure }}
              value: "true"
{{- else }}
              value: "false"
{{- end }}
            - name: PROXY_NSMD_K8S_REMOTE_PORT
              value: {{ .Values.remoteNsrPort | quote }}
=======
              value: {{ .Values.insecure | default false | quote }}
          volumeMounts:
            - name: spire-agent-socket
              mountPath: /run/spire/sockets
              readOnly: true
>>>>>>> 91120f7e
        - name: proxy-nsmd-k8s
          image: {{ .Values.registry }}/{{ .Values.org }}/proxy-nsmd-k8s:{{ .Values.tag }}
          imagePullPolicy: {{ .Values.pullPolicy }}
          ports:
            - containerPort: 5005
<<<<<<< HEAD
              hostPort: 5005
=======
              hostPort: 80
>>>>>>> 91120f7e
          env:
            - name: INSECURE
{{- if .Values.insecure }}
              value: "true"
{{- else }}
              value: "false"
{{- end }}
            - name: NODE_NAME
              valueFrom:
                fieldRef:
                  fieldPath: spec.nodeName
            - name: INSECURE
              value: {{ .Values.insecure | default false | quote }}
            - name: TRACER_ENABLED
              value: {{ .Values.global.JaegerTracing | default false | quote }}
            - name: JAEGER_AGENT_HOST
              value: jaeger.nsm-system
            - name: JAEGER_AGENT_PORT
              value: "6831"
<<<<<<< HEAD
{{- end }}
            - name: PROXY_NSMD_K8S_REMOTE_PORT
              value: {{ .Values.remoteNsrPort | quote }}
=======
          volumeMounts:
            - name: spire-agent-socket
              mountPath: /run/spire/sockets
              readOnly: true
      volumes:
        - hostPath:
            path: /run/spire/sockets
            type: DirectoryOrCreate
          name: spire-agent-socket
>>>>>>> 91120f7e
---
apiVersion: v1
kind: Service
metadata:
  name: pnsmgr-svc
  labels:
    app: proxy-nsmgr-daemonset
  namespace: {{ .Release.Namespace }}
spec:
  type: NodePort
  ports:
    - name: pnsmr
      port: 5005
      nodePort: 31505
      protocol: TCP
    - name: pnsmd
      port: 5006
      nodePort: 31506
      protocol: TCP
  selector:
    app: proxy-nsmgr-daemonset<|MERGE_RESOLUTION|>--- conflicted
+++ resolved
@@ -23,38 +23,20 @@
               hostPort: 5006
           env:
             - name: INSECURE
-<<<<<<< HEAD
-{{- if .Values.insecure }}
-              value: "true"
-{{- else }}
-              value: "false"
-{{- end }}
+              value: {{ .Values.insecure | default false | quote }}
             - name: PROXY_NSMD_K8S_REMOTE_PORT
               value: {{ .Values.remoteNsrPort | quote }}
-=======
-              value: {{ .Values.insecure | default false | quote }}
           volumeMounts:
             - name: spire-agent-socket
               mountPath: /run/spire/sockets
               readOnly: true
->>>>>>> 91120f7e
         - name: proxy-nsmd-k8s
           image: {{ .Values.registry }}/{{ .Values.org }}/proxy-nsmd-k8s:{{ .Values.tag }}
           imagePullPolicy: {{ .Values.pullPolicy }}
           ports:
             - containerPort: 5005
-<<<<<<< HEAD
-              hostPort: 5005
-=======
               hostPort: 80
->>>>>>> 91120f7e
           env:
-            - name: INSECURE
-{{- if .Values.insecure }}
-              value: "true"
-{{- else }}
-              value: "false"
-{{- end }}
             - name: NODE_NAME
               valueFrom:
                 fieldRef:
@@ -67,11 +49,8 @@
               value: jaeger.nsm-system
             - name: JAEGER_AGENT_PORT
               value: "6831"
-<<<<<<< HEAD
-{{- end }}
             - name: PROXY_NSMD_K8S_REMOTE_PORT
               value: {{ .Values.remoteNsrPort | quote }}
-=======
           volumeMounts:
             - name: spire-agent-socket
               mountPath: /run/spire/sockets
@@ -81,7 +60,6 @@
             path: /run/spire/sockets
             type: DirectoryOrCreate
           name: spire-agent-socket
->>>>>>> 91120f7e
 ---
 apiVersion: v1
 kind: Service
