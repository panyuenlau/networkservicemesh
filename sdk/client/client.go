--- conflicted
+++ resolved
@@ -36,6 +36,7 @@
 	"github.com/networkservicemesh/networkservicemesh/controlplane/api/networkservice"
 	"github.com/networkservicemesh/networkservicemesh/pkg/tools"
 	"github.com/networkservicemesh/networkservicemesh/sdk/common"
+	ctrl_common "github.com/networkservicemesh/networkservicemesh/controlplane/pkg/common"
 )
 
 const (
@@ -107,17 +108,13 @@
 			Prefix: r,
 		})
 	}
-	nsName := nsmc.Configuration.OutgoingNscName
+	nsName := nsmc.Configuration.ClientNetworkService
 	if remoteIp != "" {
 		nsName = nsName + "@" + remoteIp
 	}
 	outgoingRequest := &networkservice.NetworkServiceRequest{
 		Connection: &connection.Connection{
-<<<<<<< HEAD
 			NetworkService: nsName,
-=======
-			NetworkService: nsmc.Configuration.ClientNetworkService,
->>>>>>> 91120f7e
 			Context: &connectioncontext.ConnectionContext{
 				IpContext: &connectioncontext.IPContext{
 					SrcIpRequired: true,
@@ -135,7 +132,7 @@
 		outgoingRequest.Connection.NetworkServiceEndpointName = destEndpointName
 	}
 	if destEndpointManager != "" {
-		outgoingRequest.Connection.NetworkServiceManagers = []string{destEndpointManager}
+		outgoingRequest.Connection.Path = ctrl_common.Strings2Path(destEndpointManager)
 	}
 	var outgoingConnection *connection.Connection
 	maxRetry := retryCount
